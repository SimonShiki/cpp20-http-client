/*
MIT License

<<<<<<< HEAD
Copyright (c) 2023 Björn Sundin
=======
Copyright (c) 2021-2023 Björn Sundin
>>>>>>> 6c853813

Permission is hereby granted, free of charge, to any person obtaining a copy
of this software and associated documentation files (the "Software"), to deal
in the Software without restriction, including without limitation the rights
to use, copy, modify, merge, publish, distribute, sublicense, and/or sell
copies of the Software, and to permit persons to whom the Software is
furnished to do so, subject to the following conditions:

The above copyright notice and this permission notice shall be included in all
copies or substantial portions of the Software.

THE SOFTWARE IS PROVIDED "AS IS", WITHOUT WARRANTY OF ANY KIND, EXPRESS OR
IMPLIED, INCLUDING BUT NOT LIMITED TO THE WARRANTIES OF MERCHANTABILITY,
FITNESS FOR A PARTICULAR PURPOSE AND NONINFRINGEMENT. IN NO EVENT SHALL THE
AUTHORS OR COPYRIGHT HOLDERS BE LIABLE FOR ANY CLAIM, DAMAGES OR OTHER
LIABILITY, WHETHER IN AN ACTION OF CONTRACT, TORT OR OTHERWISE, ARISING FROM,
OUT OF OR IN CONNECTION WITH THE SOFTWARE OR THE USE OR OTHER DEALINGS IN THE
SOFTWARE.
*/

#pragma once

#include <algorithm>
#include <array>
#include <charconv>
#include <chrono>
#include <concepts>
#include <format>
#include <fstream>
#include <functional>
#include <future>
#include <iostream>
#include <memory>
#include <ranges>
#include <span>
#include <stdexcept>
#include <string>
#include <string_view>
#include <thread>
#include <variant>

#include <version>
#ifdef __cpp_lib_source_location
#	include <source_location>
#endif

/*
Namespaces:

http_client {
	utils
	errors
	algorithms
}
*/

namespace http_client {

using Port = int;

/*
	An enumeration of the transfer protocols that are supported by the library.
*/
enum class Protocol : Port {
	Http = 80,
	Https = 443,
	Unknown = -1, 
};

/*
	This is everything that doesn't have anything to do with the core functionality, 
	but are utilities that are used within the library.
*/
namespace utils {

/*
	IsAnyOf<T, U, V, W, ...> is true if T is the same type as one or more of U, V, W, ...
*/
template<typename T, typename ... U>
concept IsAnyOf = (std::same_as<T, U> || ...);

//---------------------------------------------------------

template<typename T>
concept IsTrivial = std::is_trivial_v<T>;

/*
	Aliasing with types for which IsByte is true is allowed and does not invoke undefined behavior.
	https://en.cppreference.com/w/cpp/language/reinterpret_cast
*/
template<typename T>
concept IsByte = IsAnyOf<std::remove_cvref_t<T>, std::byte, char, unsigned char>;

//---------------------------------------------------------

/*
	Used to invoke a lambda at the end of a scope.
*/
template<std::invocable T>
class [[nodiscard]] Cleanup {
public:
	[[nodiscard]] 
	Cleanup(T&& callable) :
		callable_{std::forward<T>(callable)}
	{}

	Cleanup() = delete;
	~Cleanup() {
		callable_();
	}

	Cleanup(Cleanup&&) noexcept = delete;
	Cleanup& operator=(Cleanup&&) noexcept = delete;

	Cleanup(Cleanup const&) = delete;
	Cleanup& operator=(Cleanup const&) = delete;
	
private:
	T callable_;
};

//---------------------------------------------------------

/*
	Similar to std::unique_ptr except that non-pointer types can be held
	and that a custom deleter must be specified. 

	This is useful for OS handles that are integer types, for example a native socket handle.
	Use C++20 lambdas in unevaluated contexts to specify a deleter, or use an already defined 
	functor type. 
	
	Example:
	using DllHandle = utils::UniqueHandle<HMODULE, decltype([](auto& h){ FreeLibrary(h); })>;
*/
template<IsTrivial T, std::invocable<T&> Deleter_, T invalid_handle = T{}>
class UniqueHandle {
public:
	[[nodiscard]]
	constexpr explicit operator T() const noexcept {
		return handle_;
	}
	[[nodiscard]]
	constexpr T get() const noexcept {
		return handle_;
	}
	[[nodiscard]]
	constexpr T& get() noexcept {
		return handle_;
	}

	[[nodiscard]]
	constexpr T const* operator->() const noexcept {
		return &handle_;
	}
	[[nodiscard]]
	constexpr T* operator->() noexcept {
		return &handle_;
	}

	[[nodiscard]]
	constexpr T const* operator&() const noexcept {
		return &handle_;
	}
	[[nodiscard]]
	constexpr T* operator&() noexcept {
		return &handle_;
	}

	[[nodiscard]]
	constexpr explicit operator bool() const noexcept {
		return handle_ != invalid_handle;
	}
	[[nodiscard]]
	constexpr bool operator!() const noexcept {
		return handle_ == invalid_handle;
	}

	[[nodiscard]]
	constexpr bool operator==(UniqueHandle const&) const noexcept 
		requires std::equality_comparable<T> 
		= default;

	constexpr explicit UniqueHandle(T const handle) noexcept :
		handle_{handle}
	{}
	constexpr UniqueHandle& operator=(T const handle) {
		close_();
		handle_ = handle;
		return *this;
	}

	constexpr UniqueHandle() = default;
	constexpr ~UniqueHandle() {
		close_();
	}

	constexpr UniqueHandle(UniqueHandle&& handle) noexcept :
		handle_{handle.handle_}
	{
		handle.handle_ = invalid_handle;
	}
	constexpr UniqueHandle& operator=(UniqueHandle&& handle) noexcept {
		handle_ = handle.handle_;
		handle.handle_ = invalid_handle;
		return *this;
	}

	constexpr UniqueHandle(UniqueHandle const&) = delete;
	constexpr UniqueHandle& operator=(UniqueHandle const&) = delete;

private:
	T handle_{invalid_handle};

	constexpr void close_() {
		if (handle_ != invalid_handle) {
			Deleter_{}(handle_);
			handle_ = invalid_handle;
		}
	}
};

//---------------------------------------------------------

/*
	This can be called when the program reaches a path that should never be reachable.
	It prints error output and exits the program.
*/
#ifdef __cpp_lib_source_location
[[noreturn]]
inline void unreachable(std::source_location const& source_location = std::source_location::current()) {
	std::cerr << std::format("Reached an unreachable code path in file {}, in function {}, on line {}.\n", 
		source_location.file_name(), source_location.function_name(), source_location.line());
	std::exit(1);
}
#else
[[noreturn]]
inline void unreachable() {
	std::cerr << "Reached an unreachable code path, exiting.\n";
	std::exit(1);
}
#endif

/*
	Prints an error message to the error output stream and exits the program.
*/
[[noreturn]]
inline void panic(std::string_view const message) {
	std::cerr << message << '\n';
	std::exit(1);
}

//---------------------------------------------------------

template<typename Range_, typename Value_>
concept IsInputRangeOf = std::ranges::input_range<Range_> && std::same_as<std::ranges::range_value_t<Range_>, Value_>;

template<typename Range_, typename Value_>
concept IsSizedRangeOf = IsInputRangeOf<Range_, Value_> && std::ranges::sized_range<Range_>;

/*
	Converts a range of contiguous characters to a std::basic_string_view.

	TODO: Remove this in C++23; std::views::split will return contiguous ranges and std::basic_string_view will have a range constructor.
*/
constexpr auto range_to_string_view = []<
	/* 
		std::views::split returns a range of ranges.
		The ranges unfortunately are not std::ranges::contiguous_range
		even when the base type is contiguous, so we can't use that constraint.

		This will be fixed :^D 
		http://www.open-std.org/jtc1/sc22/wg21/docs/papers/2021/p2210r2.html
	*/
	IsInputRangeOf<char> Range_
> (Range_&& range) {
	return std::string_view{
		&*std::ranges::begin(range), 
		static_cast<std::string_view::size_type>(std::ranges::distance(range))
	};
};

//---------------------------------------------------------

void enable_utf8_console();

//---------------------------------------------------------

/*
	Copies a sized range to a std::basic_string of any type.
*/
template<IsSizedRangeOf<char> Range_> 
[[nodiscard]]
inline std::string range_to_string(Range_ const& range) {
	auto result = std::string(range.size(), char{});
	std::ranges::copy(range, std::ranges::begin(result));
	return result;
}

/*
	Copies a range of unknown size to a std::basic_string of any type.
*/
template<IsInputRangeOf<char> Range_> 
[[nodiscard]]
inline std::string range_to_string(Range_ const& range) {
	auto result = std::string();
	std::ranges::copy(range, std::back_inserter(result));
	return result;
}

/*
	Reinterprets a span of any byte-sized trivial type as a string view of a specified byte-sized character type.
*/
template<IsByte Byte_>
[[nodiscard]] 
std::string_view data_to_string(std::span<Byte_> const data) {
	return std::string_view{reinterpret_cast<char const*>(data.data()), data.size()};
}
/*
	Reinterprets a string view of any byte-sized character type as a span of any byte-sized trivial type.
*/
template<IsByte Byte_>
[[nodiscard]]
std::span<Byte_ const> string_to_data(std::string_view const string) {
	return std::span{reinterpret_cast<Byte_ const*>(string.data()), string.size()};
}

//---------------------------------------------------------

using DataVector = std::vector<std::byte>;

//---------------------------------------------------------

template<std::movable T>
void append_to_vector(std::vector<T>& vector, std::span<T const> const data) {
	vector.insert(vector.end(), data.begin(), data.end());
}

//---------------------------------------------------------

template<typename T>
concept IsByteData = IsByte<T> || std::ranges::range<T> && IsByte<std::ranges::range_value_t<T>>;

/*
	Returns the size of any trivial byte-sized element or range of trivial byte-sized elements.
*/
template<IsByteData T>
[[nodiscard]]
std::size_t size_of_byte_data(T const& data) {
	if constexpr (std::ranges::range<T>) {
		return std::ranges::distance(data);
	}
	else {
		return sizeof(data);
	}
}

/*
	Copies any type of trivial byte-sized element(s) from data to range.
*/
template<IsByteData Data_, std::ranges::contiguous_range Range_, IsByte RangeValue_ = std::ranges::range_value_t<Range_>> 
[[nodiscard]]
auto copy_byte_data(Data_ const& data, Range_& range) 
	-> std::ranges::iterator_t<Range_> 
{
	if constexpr (IsByte<Data_>) {
		*std::ranges::begin(range) = *reinterpret_cast<RangeValue_ const*>(&data);
		return std::ranges::begin(range) + 1;
	}
	else {
		return std::ranges::copy(std::span{
			reinterpret_cast<RangeValue_ const*>(std::ranges::data(data)), 
			std::ranges::size(data)
		}, std::ranges::begin(range)).out;
	}
}

/*
	Concatenates any kind of sequence of trivial byte-sized elements like char and std::byte.
	The arguments can be individual bytes and/or ranges of bytes.
	Returns a utils::DataVector (std::vector<std::byte>).
*/
template<IsByteData ... T>
[[nodiscard]]
DataVector concatenate_byte_data(T const& ... arguments) {
	auto buffer = DataVector((size_of_byte_data(arguments) + ...));
	auto buffer_span = std::span{buffer};
	((buffer_span = std::span{copy_byte_data(arguments, buffer_span), buffer_span.end()}), ...);
	return buffer;
}

//---------------------------------------------------------

/*
	Parses a string as an integer type in a given base.
	For more details, see std::from_chars. This is just an abstraction layer on top of it.
*/
template<std::integral T>
[[nodiscard]]
std::optional<T> string_to_integral(std::string_view const string, int const base = 10) 
{
	auto number_result = T{};
	if (std::from_chars(string.data(), string.data() + string.size(), number_result, base).ec == std::errc{}) {
		return number_result;
	}
	return {};
}

//---------------------------------------------------------

template<std::ranges::contiguous_range DataRange_> requires IsByte<std::ranges::range_value_t<DataRange_>>
void write_to_file(DataRange_ const& data, std::string const& file_name) {
	// std::string because std::ofstream does not take std::string_view.
	auto file_stream = std::ofstream{file_name, std::ios::binary};
	file_stream.write(reinterpret_cast<char const*>(std::ranges::data(data)), std::ranges::size(data));
}

//---------------------------------------------------------

constexpr auto filter_true = std::views::filter([](auto const& x){ return static_cast<bool>(x); });
constexpr auto dereference_move = std::views::transform([](auto&& x) { return std::move(*x); });

/*
	Transforms a range of chars into its lowercase equivalent.
*/
constexpr auto ascii_lowercase_transform = std::views::transform([](char const c) { 
	return static_cast<char>(std::tolower(static_cast<unsigned char>(c)));
});

/*
	Returns whether lhs and rhs are equal, regardless of casing, assuming both are encoded in ASCII.
*/
[[nodiscard]]
constexpr bool equal_ascii_case_insensitive(std::string_view const lhs, std::string_view const rhs) noexcept {
	return std::ranges::equal(lhs | ascii_lowercase_transform, rhs | ascii_lowercase_transform);
}

//---------------------------------------------------------

/*
	Returns the default port corresponding to the specified protocol.
*/
[[nodiscard]]
constexpr Port default_port_for_protocol(Protocol const protocol) noexcept {
	return static_cast<Port>(protocol);
}

[[nodiscard]]
constexpr bool is_protocol_tls_encrypted(Protocol const protocol) noexcept {
	return protocol == Protocol::Https;
}

/*
	Returns the protocol that corresponds to the specified case-insensitive string.
	For example, "http" converts to Protocol::Http.
*/
[[nodiscard]]
constexpr Protocol get_protocol_from_string(std::string_view const protocol_string) noexcept {
	if (equal_ascii_case_insensitive(protocol_string, "http")) {
		return Protocol::Http;
	}
	else if (equal_ascii_case_insensitive(protocol_string, "https")) {
		return Protocol::Https;
	}
	return Protocol::Unknown;
}

/*
	The result of the split_url function.
*/
struct UrlComponents {
	Protocol protocol{Protocol::Unknown};
	std::string_view host;
	Port port{default_port_for_protocol(Protocol::Unknown)};
	std::string_view path;
};


struct HostAndPort {
	std::string_view host;
	std::optional<Port> port;
};

/*
	Splits a domain name into a name and an optional port.
	For example, "localhost:8080" returns "localhost" and 8080, while
	"google.com" returns "google.com" and no port (std::nullopt).
*/
[[nodiscard]]
inline HostAndPort split_domain_name(std::string_view const domain_name)
{
	if (auto const colon_position = domain_name.rfind(':');
		colon_position != std::string_view::npos)
	{
		if (auto const port = string_to_integral<Port>(domain_name.substr(colon_position + 1)))
		{
			return HostAndPort{
				.host{domain_name.substr(0, colon_position)},
				.port{port}
			};
		}
		else
		{
			return HostAndPort{
				.host{domain_name.substr(0, colon_position)},
				.port = std::nullopt
			};
		}
	}
	return HostAndPort{
		.host{domain_name},
		.port = std::nullopt
	};
}

/*
	Splits an URL into its components.
*/
[[nodiscard]] 
inline UrlComponents split_url(std::string_view const url) noexcept {
	using namespace std::string_view_literals;
	
	if (url.empty()) {
		return {};
	}

	auto result = UrlComponents{};

	constexpr auto whitespace_characters = " \t\r\n"sv;

	// Find the start position of the protocol.
	auto start_position = url.find_first_not_of(whitespace_characters);
	if (start_position == std::string_view::npos) {
		return {};
	}

	constexpr auto protocol_suffix = "://"sv;

	// Find the end position of the protocol.
	if (auto const position = url.find(protocol_suffix, start_position);
		position != std::string_view::npos) 
	{
		result.protocol = get_protocol_from_string(url.substr(start_position, position - start_position));
		result.port = default_port_for_protocol(result.protocol);

		// The start position of the domain name.
		start_position = position + protocol_suffix.length();
	}

	// Find the end position of the domain name and start of the path.
	if (auto const slash_position = url.find('/', start_position);
		slash_position != std::string_view::npos)
	{
		auto [host, port] = split_domain_name(url.substr(start_position, slash_position - start_position));
		
		result.host = host;

		if (port) {
			result.port = *port;
		}

		start_position = slash_position;
	}
	else {
		// There was nothing after the domain name.
		auto [host, port] = split_domain_name(url.substr(start_position));

		result.host = host;

		if (port) {
			result.port = *port;
		}

		result.path = "/"sv;
		return result;
	}

	// Find the end position of the path.
	auto const end_position = url.find_last_not_of(whitespace_characters) + 1;
	result.path = url.substr(start_position, end_position - start_position);
	return result;
}

/*
	Returns the file name part of a URL (or file path with only forward slashes).
*/
[[nodiscard]]
constexpr std::string_view extract_filename(std::string_view const url) 
{
	if (auto const slash_pos = url.rfind('/');
		slash_pos != std::string_view::npos)
	{
		if (auto const question_mark_pos = url.find('?', slash_pos + 1);
			question_mark_pos != std::string_view::npos)
		{
			return url.substr(slash_pos + 1, question_mark_pos - slash_pos - 1);
		}

		return url.substr(slash_pos + 1);
	}
	return {};
}

/*
	Returns whether character is allowed in a URI-encoded string or not.
*/
[[nodiscard]]
constexpr bool get_is_allowed_uri_character(char const character) noexcept {
	constexpr auto other_characters = std::string_view{"%-._~:/?#[]@!$&'()*+,;="};
	
	return (character >= '0' && character <= '9') || 
		(character >= 'a' && character <= 'z') ||
		(character >= 'A' && character <= 'Z') ||
		other_characters.find(character) != std::string_view::npos;
}

/*
	Returns the URI-encoded equivalent of uri.
*/
[[nodiscard]]
inline std::string uri_encode(std::string_view const uri) {
	auto result_string = std::string();
	result_string.reserve(uri.size());

	for (auto const character : uri) {
		if (get_is_allowed_uri_character(character)) {
			result_string += character;
		}
		else {
			result_string += "%xx";
			std::to_chars(
				&result_string.back() - 1, 
				&result_string.back() + 1, 
				static_cast<unsigned char>(character), 
				16
			);
		}
	}
	return result_string;
}

} // namespace utils

//---------------------------------------------------------

namespace errors {

/*
	The connection to the server failed in some way.
	For example, there is no internet connection or the server name is invalid.
*/
class ConnectionFailed : public std::exception {
public:
	[[nodiscard]]
	char const* what() const noexcept override {
		return reason_.c_str();
	}

	[[nodiscard]]
	bool get_is_tls_failure() const noexcept {
		return is_tls_failure_;
	}

	ConnectionFailed(std::string reason, bool const is_tls_failure = false) noexcept :
		reason_(std::move(reason)),
		is_tls_failure_{is_tls_failure}
	{}

private:
	std::string reason_;
	bool is_tls_failure_;
};

class ResponseParsingFailed : public std::exception {
public:
	[[nodiscard]]
	char const* what() const noexcept override {
		return reason_.c_str();
	}

	ResponseParsingFailed(std::string reason) :
		reason_(std::move(reason))
	{}

private:
	std::string reason_;
};

} // namespace errors

//---------------------------------------------------------

/*
	This type is used by the Socket class to signify that 
	the peer closed the connection during a read call.
*/
struct ConnectionClosed {};

/*
	An abstraction on top of low level socket and TLS encryption APIs.
	Marking a Socket as const only means it won't be moved from or move assigned to.
*/
class Socket {
public:
	/*
		Sends data to the peer through the socket.
	*/
	void write(std::span<std::byte const> data) const;
	/*
		Sends a string to the peer through the socket.
		This function takes a basic_string_view, think about 
		whether you want it to be null terminated or not.
	*/
	void write(std::string_view const string_view) const {
		write(utils::string_to_data<std::byte>(string_view));
	}

	/*
		Receives data from the socket and reads it into a buffer.
		This function blocks until there is some data available.
		The data that was read may be smaller than the buffer.
		The function either returns the number of bytes that were read 
		or a ConnectionClosed value if the peer closed the connection. 
	*/
	[[nodiscard("The result is important as it contains the size that was actually read.")]]
	std::variant<ConnectionClosed, std::size_t> read(std::span<std::byte> buffer) const;
	/*
		Receives data from the socket.
		This function blocks until there is some data available.
		The function either returns the buffer that was read 
		or a ConnectionClosed value if the peer closed the connection. 
		The returned DataVector may be smaller than what was requested.
	*/
	[[nodiscard]]
	auto read(std::size_t const number_of_bytes = 512) const 
		-> std::variant<ConnectionClosed, utils::DataVector> 
	{
		auto result = utils::DataVector(number_of_bytes);
		if (auto const read_result = read(result); std::holds_alternative<std::size_t>(read_result)) {
			result.resize(std::get<std::size_t>(read_result));
			return result;
		}
		return ConnectionClosed{};
	}

	/*
		Reads any available data from the socket into a buffer.
		This function is nonblocking, and may return std::size_t{} if 
		there was no data available. The function either returns the number 
		of bytes that were read or a ConnectionClosed value if the peer 
		closed the connection.
	*/
	[[nodiscard("The result is important as it contains the size that was actually read.")]]
	std::variant<ConnectionClosed, std::size_t> read_available(std::span<std::byte> buffer) const;
	/*
		Reads any available data from the socket into a buffer.
		This function is nonblocking, and may return an empty vector if 
		there was no data available. The function either returns a utils::DataVector 
		of the data that was read or a ConnectionClosed value if the peer 
		closed the connection.
	*/
	template<std::size_t read_buffer_size = 512>
	[[nodiscard]]
	std::variant<ConnectionClosed, utils::DataVector> read_available() const {
		auto buffer = utils::DataVector(read_buffer_size);
		auto read_offset = std::size_t{};

		while (true) {
			if (auto const read_result = read_available(
					std::span{buffer.data() + read_offset, read_buffer_size}
				); std::holds_alternative<std::size_t>(read_result))
			{
				if (auto const bytes_read = std::get<std::size_t>(read_result)) {
					read_offset += bytes_read;
					buffer.resize(read_offset + read_buffer_size);
				}
				else return buffer;
			}
			else return ConnectionClosed{};
		}
		return {};
	}

	Socket() = delete;
	~Socket(); // = default in .cpp

	Socket(Socket&&) noexcept; // = default in .cpp
	Socket& operator=(Socket&&) noexcept; // = default in .cpp
 
	Socket(Socket const&) = delete;
	Socket& operator=(Socket const&) = delete;

private:
	class Implementation;
	std::unique_ptr<Implementation> implementation_;
	
	Socket(std::string_view server, Port port, bool is_tls_encrypted);
	friend Socket open_socket(std::string_view, Port, bool);
};

/*
	Opens a socket to a server through a port.
	If port is 443 OR is_tls_encrypted is true, TLS encryption is used. 
	Otherwise it is unencrypted.
*/
[[nodiscard]]
inline Socket open_socket(std::string_view const server, Port const port, bool const is_tls_encrypted = false) {
	return Socket{server, port, is_tls_encrypted};
}

//---------------------------------------------------------

struct Header;

/*
	Represents a HTTP header whose data was copied from somewhere at some point.
	It consists of std::string objects instead of std::string_view.
*/
struct HeaderCopy {
	std::string name, value;

	[[nodiscard]]
	inline explicit operator Header() const;
};
/*
	Represents a HTTP header whose data is not owned by this object.
	It consists of std::string_view objects instead of std::string.
*/
struct Header {
	std::string_view name, value;

	[[nodiscard]]
	explicit operator HeaderCopy() const {
		return HeaderCopy{
			.name = std::string{name},
			.value = std::string{value},
		};
	}
};
HeaderCopy::operator Header() const {
	return Header{
		.name = std::string_view{name},
		.value = std::string_view{value},
	};
}

template<typename T>
concept IsHeader = utils::IsAnyOf<T, HeaderCopy, Header>;

/*
	Compares two headers, taking into account case insensitivity.
*/
[[nodiscard]]
bool operator==(IsHeader auto const& lhs, IsHeader auto const& rhs) {
	return lhs.value == rhs.value && utils::equal_ascii_case_insensitive(lhs.name, rhs.name);
}

enum class StatusCode {
	Continue = 100,
	SwitchingProtocols = 101,
	Processing = 102,
	EarlyHints = 103,

	Ok = 200,
	Created = 201,
	Accepted = 202,
	NonAuthoritativeInformation = 203,
	NoContent = 204,
	ResetContent = 205,
	PartialContent = 206,
	MultiStatus = 207,
	AlreadyReported = 208,
	ImUsed = 226,

	MultipleChoices = 300,
	MovedPermanently = 301,
	Found = 302,
	SeeOther = 303,
	NotModified = 304,
	UseProxy = 305,
	SwitchProxy = 306,
	TemporaryRedirect = 307,
	PermanentRedirect = 308,

	BadRequest = 400,
	Unauthorized = 401,
	PaymentRequired = 402,
	Forbidden = 403,
	NotFound = 404,
	MethodNotAllowed = 405,
	NotAcceptable = 406,
	ProxyAuthenticationRequired = 407,
	RequestTimeout = 408,
	Conflict = 409,
	Gone = 410,
	LengthRequired = 411,
	PreconditionFailed = 412,
	PayloadTooLarge = 413,
	UriTooLong = 414,
	UnsupportedMediaType = 415,
	RangeNotSatisfiable = 416,
	ExpectationFailed = 417,
	ImATeapot = 418,
	MisdirectedRequest = 421,
	UnprocessableEntity = 422,
	Locked = 423,
	FailedDependency = 424,
	TooEarly = 425,
	UpgradeRequired = 426,
	PreconditionRequired = 428,
	TooManyRequests = 429,
	RequestHeaderFieldsTooLarge = 431,
	UnavailableForLegalReasons = 451,

	InternalServerError = 500,
	NotImplemented = 501,
	BadGateway = 502,
	ServiceUnavailable = 503,
	GatewayTimeout = 504,
	HttpVersionNotSupported = 505,
	VariantAlsoNegotiates = 506,
	InsufficientStorage = 507,
	LoopDetected = 508,
	NotExtended = 510,
	NetworkAuthenticationRequired = 511,

	Unknown = -1
};

struct StatusLine {
	std::string http_version;
	StatusCode status_code = StatusCode::Unknown;
	std::string status_message;

	[[nodiscard]]
	bool operator==(StatusLine const&) const noexcept = default;
};

namespace algorithms {

[[nodiscard]]
inline StatusLine parse_status_line(std::string_view const line) {
	auto status_line = StatusLine{};

	auto cursor = std::size_t{};
	
	if (auto const http_version_end = line.find(' '); http_version_end != std::string_view::npos)
	{
		status_line.http_version = line.substr(0, http_version_end);
		cursor = http_version_end + 1;
	}
	else return status_line;

	if (auto const status_code_end = line.find(' ', cursor); status_code_end != std::string_view::npos) 
	{
		if (auto const status_code = utils::string_to_integral<int>(line.substr(cursor, status_code_end))) 
		{
			status_line.status_code = static_cast<StatusCode>(*status_code);
		}
		else return status_line;
		cursor = status_code_end + 1;
	}
	else return status_line;
	
	status_line.status_message = line.substr(cursor, line.find_last_not_of("\r\n ") + 1 - cursor);
	return status_line;
}

[[nodiscard]]
constexpr std::optional<Header> parse_header(std::string_view const line) {
	/*
		"An HTTP header consists of its case-insensitive name followed by a colon (:), 
		then by its value. Whitespace before the value is ignored." 
		(https://developer.mozilla.org/en-US/docs/Web/HTTP/Headers)

		So we're just ignoring whitespace before the value, and after because there may be
		an \r there if the line endings are CRLF.
	*/

	auto const colon_pos = line.find(':');
	if (colon_pos == std::string_view::npos) {
		return {};
	}
	
	constexpr auto whitespace_characters = std::string_view{" \t\r"};
	
	auto const value_start = line.find_first_not_of(whitespace_characters, colon_pos + 1);
	if (value_start == std::string_view::npos) {
		return {};
	}
	
	// This will never be npos, assuming the header 
	// string isn't mutated by some other thread.
	auto const value_end = line.find_last_not_of(whitespace_characters);
	
	return Header{
		.name = line.substr(0, colon_pos), 
		.value = line.substr(value_start, value_end + 1 - value_start)
	};
}

[[nodiscard]] 
inline std::vector<Header> parse_headers_string(std::string_view const headers) 
{
	auto result = std::vector<Header>();

	std::ranges::copy(
		headers 
		| std::views::split('\n') | std::views::transform(utils::range_to_string_view)
		| std::views::transform(parse_header) | utils::filter_true | utils::dereference_move,
		std::back_inserter(result)
	);

	return result;
}

template<std::ranges::input_range Range_, IsHeader Header_ = std::ranges::range_value_t<Range_>>
[[nodiscard]]
inline Header_ const* find_header_by_name(Range_ const& headers, std::string_view const name) 
{
	auto const lowercase_name_to_search = utils::range_to_string(
		name | utils::ascii_lowercase_transform
	);
	auto const pos = std::ranges::find_if(headers, [&](Header_ const& header) {
		return std::ranges::equal(lowercase_name_to_search, header.name | utils::ascii_lowercase_transform);
	});
	if (pos == std::ranges::end(headers)) {
		return nullptr;
	}
	else {
		return &*pos;
	}
}

struct ParsedResponse {
	StatusLine status_line;
	std::string headers_string;
	std::vector<Header> headers; // Points into headers_string
	utils::DataVector body_data;

	[[nodiscard]]
	bool operator==(ParsedResponse const&) const noexcept = default;

	ParsedResponse() = default;
	ParsedResponse(StatusLine p_status_line, std::string p_headers_string = {}, std::vector<Header> p_headers = {}, utils::DataVector p_body_data = {}) :
		status_line{std::move(p_status_line)},
		headers_string(std::move(p_headers_string)),
		headers(std::move(p_headers)),
		body_data(std::move(p_body_data))
	{}

	ParsedResponse(ParsedResponse&&) = default;
	ParsedResponse& operator=(ParsedResponse&&) = default;

	ParsedResponse(ParsedResponse const&) = delete;
	ParsedResponse& operator=(ParsedResponse const&) = delete;
};

struct ParsedHeadersInterface {
	virtual ~ParsedHeadersInterface() = default;
	
	constexpr virtual ParsedResponse const& get_parsed_response() const noexcept = 0;

	/*
		Returns the status code from the response header.
	*/
	[[nodiscard]]
	StatusCode get_status_code() const {
		return get_parsed_response().status_line.status_code;
	}
	/*
		Returns the status code description from the response header.
	*/
	[[nodiscard]]
	std::string_view get_status_message() const {
		return get_parsed_response().status_line.status_message;
	}
	/*
		Returns the HTTP version from the response header.
	*/
	[[nodiscard]]
	std::string_view get_http_version() const {
		return get_parsed_response().status_line.http_version;
	}
	/*
		Returns a const reference to the parsed status line object.
	*/
	[[nodiscard]]
	StatusLine const& get_status_line() const {
		return get_parsed_response().status_line;
	}

	/*
		Returns the headers of the response as a string.
		The returned string_view shall not outlive this Response object.
	*/
	[[nodiscard]] 
	std::string_view get_headers_string() const {
		return get_parsed_response().headers_string;
	}

	/*
		Returns the headers of the response as Header objects.
		The returned span shall not outlive this Response object.
	*/
	[[nodiscard]] 
	std::span<Header const> get_headers() const {
		return get_parsed_response().headers;
	}
	/*
		Returns a header of the response by its name.
		The returned header shall not outlive this Response object.
	*/	
	[[nodiscard]] 
	std::optional<Header> get_header(std::string_view const name) const {
		if (auto const header = algorithms::find_header_by_name(get_parsed_response().headers, name)) {
			return *header;
		}
		else return {};
	}
	/*
		Returns a header value of the response by its name.
		The returned std::string_view shall not outlive this Response object.
	*/
	[[nodiscard]] 
	std::optional<std::string_view> get_header_value(std::string_view const name) const {
		if (auto const header = algorithms::find_header_by_name(get_parsed_response().headers, name)) {
			return header->value;
		}
		else return {};
	}
};

class ResponseParser;

} // namespace algorithms

class ResponseProgressRaw {	
	friend class algorithms::ResponseParser;
	
public:
	constexpr void stop() noexcept {
		is_stopped_ = true;
	}

	std::span<std::byte const> data;
	std::size_t new_data_start;

	explicit constexpr ResponseProgressRaw(std::span<std::byte const> const p_data, std::size_t const p_new_data_start) noexcept :
		data{p_data}, new_data_start{p_new_data_start}
	{}

private:
	bool is_stopped_{false};
};

class ResponseProgressHeaders : public algorithms::ParsedHeadersInterface {
public:
	ResponseProgressRaw raw_progress;

	constexpr void stop() noexcept {
		raw_progress.stop();
	}
	
	[[nodiscard]]
	constexpr algorithms::ParsedResponse const& get_parsed_response() const noexcept override {
		return parsed_response_;
	}

	ResponseProgressHeaders(ResponseProgressRaw const p_raw_progress, algorithms::ParsedResponse const& parsed_response) :
		raw_progress{p_raw_progress}, parsed_response_{parsed_response}
	{}

	ResponseProgressHeaders() = delete;
	~ResponseProgressHeaders() = default;
	
	ResponseProgressHeaders(ResponseProgressHeaders const&) = delete;
	ResponseProgressHeaders& operator=(ResponseProgressHeaders const&) = delete;

	ResponseProgressHeaders(ResponseProgressHeaders&&) noexcept = delete;
	ResponseProgressHeaders& operator=(ResponseProgressHeaders&&) noexcept = delete;

private:
	algorithms::ParsedResponse const& parsed_response_;
};

class ResponseProgressBody : public algorithms::ParsedHeadersInterface {
public:
	ResponseProgressRaw raw_progress;

	std::span<std::byte const> body_data_so_far;
	/*
		This may not have a value if the transfer encoding is chunked, in which
		case the full body length is not known ahead of time.
	*/
	std::optional<std::size_t> total_expected_body_size;

	constexpr void stop() noexcept {
		raw_progress.stop();
	}
	
	[[nodiscard]]
	constexpr algorithms::ParsedResponse const& get_parsed_response() const noexcept override {
		return parsed_response_;
	}

	ResponseProgressBody(
		ResponseProgressRaw const p_raw_progress, 
		algorithms::ParsedResponse const& parsed_response,
		std::span<std::byte const> const p_body_data_so_far, 
		std::optional<std::size_t> const p_total_expected_body_size
	) : 
		raw_progress{p_raw_progress},
		body_data_so_far{p_body_data_so_far},
		total_expected_body_size{p_total_expected_body_size},
		parsed_response_{parsed_response}
	{}

	ResponseProgressBody() = delete;
	~ResponseProgressBody() = default;
	
	ResponseProgressBody(ResponseProgressBody const&) = delete;
	ResponseProgressBody& operator=(ResponseProgressBody const&) = delete;

	ResponseProgressBody(ResponseProgressBody&&) noexcept = delete;
	ResponseProgressBody& operator=(ResponseProgressBody&&) noexcept = delete;

private:
	algorithms::ParsedResponse const& parsed_response_;
};

/*
	Represents the response of a HTTP request.
*/
class Response : public algorithms::ParsedHeadersInterface {
public:
	[[nodiscard]]
	constexpr algorithms::ParsedResponse const& get_parsed_response() const noexcept override {
		return parsed_response_;
	}
	
	/*
		Returns the body of the response.
		The returned std::span shall not outlive this Response object.
	*/
	[[nodiscard]]
	std::span<std::byte const> get_body() const {
		return parsed_response_.body_data;
	}
	/*
		Returns the body of the response as a string.
		The returned std::string_view shall not outlive this Response object.
	*/
	[[nodiscard]] 
	std::string_view get_body_string() const {
		return utils::data_to_string(get_body());
	}

	[[nodiscard]]
	std::string_view get_url() const {
		return url_;
	}

	// std::future requires default constructibility on MSVC... Because of ABI stability.
	Response() = default;
	~Response() = default;

	Response(Response const&) = delete;
	Response& operator=(Response const&) = delete;
	
	Response(Response&&) noexcept = default;
	Response& operator=(Response&&) noexcept = default;

	Response(algorithms::ParsedResponse&& parsed_response, std::string&& url) :
		parsed_response_{std::move(parsed_response)},
		url_{std::move(url)}
	{}

private:
	algorithms::ParsedResponse parsed_response_;
	std::string url_;
};

namespace algorithms {

class ChunkyBodyParser {
public:
	[[nodiscard]]
	std::optional<utils::DataVector> parse_new_data(std::span<std::byte const> const new_data) {
		if (has_returned_result_) {
			return {};
		}
		if (is_finished_) {
			has_returned_result_ = true;
			return std::move(result_);
		}
		
		auto cursor = start_parse_offset_;
		
		while (true) {
			if (cursor >= new_data.size()) {
				start_parse_offset_ = cursor - new_data.size();
				return {};
			}
			if (auto const cursor_offset = parse_next_part_(new_data.subspan(cursor))) {
				cursor += cursor_offset;
			}
			else {
				has_returned_result_ = true;
				return std::move(result_);
			}
		}
	}
	[[nodiscard]]
	std::span<std::byte const> get_result_so_far() const {
		return result_;
	}

private:
	static constexpr auto newline = std::string_view{"\r\n"};

	/*
		"part" refers to a separately parsed unit of data.
		This partitioning makes the parsing algorithm simpler.
		Returns the position where the part ended.
		It may be past the end of the part.
	*/
	[[nodiscard]]
	std::size_t parse_next_part_(std::span<std::byte const> const new_data) {
		if (chunk_size_left_) {
			return parse_chunk_body_part_(new_data);
		}
		else return parse_chunk_separator_part_(new_data);
	}

	[[nodiscard]]
	std::size_t parse_chunk_body_part_(std::span<std::byte const> const new_data) {
		if (chunk_size_left_ > new_data.size())
		{
			chunk_size_left_ -= new_data.size();
			utils::append_to_vector(result_, new_data);
			return new_data.size();
		}
		else {
			utils::append_to_vector(result_, new_data.first(chunk_size_left_));

			// After each chunk, there is a \r\n and then the size of the next chunk.
			// We skip the \r\n so the next part starts at the size number.
			auto const part_end = chunk_size_left_ + newline.size();
			chunk_size_left_ = 0;
			return part_end;
		}
	}

	[[nodiscard]]
	std::size_t parse_chunk_separator_part_(std::span<std::byte const> const new_data) {
		auto const data_string = utils::data_to_string(new_data);

		auto const first_newline_character_pos = data_string.find(newline[0]);
		
		if (first_newline_character_pos == std::string_view::npos) {
			chunk_size_string_buffer_ += data_string;
			return new_data.size();
		}
		else if (chunk_size_string_buffer_.empty()) {
			parse_chunk_size_left_(data_string.substr(0, first_newline_character_pos));
		}
		else {
			chunk_size_string_buffer_ += data_string.substr(0, first_newline_character_pos);
			parse_chunk_size_left_(chunk_size_string_buffer_);
			chunk_size_string_buffer_.clear();
		}

		if (chunk_size_left_ == 0) {
			is_finished_ = true;
			return 0;
		}
		
		return first_newline_character_pos + newline.size();
	}

	void parse_chunk_size_left_(std::string_view const string) {
		// hexadecimal
		if (auto const result = utils::string_to_integral<std::size_t>(string, 16)) {
			chunk_size_left_ = *result;
		}
		else throw errors::ResponseParsingFailed{"Failed parsing http body chunk size."};
	}
	
	utils::DataVector result_;

	bool is_finished_{false};
	bool has_returned_result_{false};

	std::size_t start_parse_offset_{};
	
	std::string chunk_size_string_buffer_;
	std::size_t chunk_size_left_{};
};

struct ResponseCallbacks {
	std::function<void(ResponseProgressRaw&)> handle_raw_progress;
	std::function<void(ResponseProgressHeaders&)> handle_headers;
	std::function<void(ResponseProgressBody&)> handle_body_progress;
	std::function<void(Response&)> handle_finish;
	std::function<void()> handle_stop;
};

/*
	Separate, testable module that parses a http response.
	It has support for optional response progress callbacks.
*/
class ResponseParser {
public:
	/*
		Parses a new packet of data from the HTTP response.
		If it reached the end of the response, the parsed result is returned.
	*/
	[[nodiscard]]
	std::optional<ParsedResponse> parse_new_data(std::span<std::byte const> const data) {
		if (is_done_) {
			return {};
		}
		
		auto const new_data_start = buffer_.size();
		
		utils::append_to_vector(buffer_, data);

		if (callbacks_ && (*callbacks_)->handle_raw_progress) {
			auto raw_progress = ResponseProgressRaw{buffer_, new_data_start};
			(*callbacks_)->handle_raw_progress(raw_progress);
			if (raw_progress.is_stopped_) {
				finish_();
			}
		}
		
		if (!is_done_ && result_.headers_string.empty()) {
			try_parse_headers_(new_data_start);
		}

		if (!is_done_ && !result_.headers_string.empty()) {
			if (chunky_body_parser_) {
				parse_new_chunky_body_data_(new_data_start);
			}
			else {
				parse_new_regular_body_data_(new_data_start);
			}
		}
		if (is_done_) {
			return std::move(result_);
		}
		return {};
	}

	ResponseParser() = default;
	ResponseParser(ResponseCallbacks& callbacks) :
		callbacks_{&callbacks}
	{}
	
private:
	void finish_() {
		is_done_ = true;
		if (callbacks_ && (*callbacks_)->handle_stop) {
			(*callbacks_)->handle_stop();
		}
	}

	void try_parse_headers_(std::size_t const new_data_start) {
		if (auto const headers_string = try_extract_headers_string_(new_data_start))
		{
			result_.headers_string = *headers_string;

			auto status_line_end = result_.headers_string.find_first_of("\r\n");
			if (status_line_end == std::string_view::npos) {
				status_line_end = result_.headers_string.size();
			}
			
			result_.status_line = algorithms::parse_status_line(
				std::string_view{result_.headers_string}.substr(0, status_line_end)
			);

			if (result_.headers_string.size() > status_line_end) {
				result_.headers = algorithms::parse_headers_string(
					std::string_view{result_.headers_string}.substr(status_line_end)
				);
			}

			if (callbacks_ && (*callbacks_)->handle_headers) {
				auto progress_headers = ResponseProgressHeaders{ResponseProgressRaw{buffer_, new_data_start}, result_};
				(*callbacks_)->handle_headers(progress_headers);
				if (progress_headers.raw_progress.is_stopped_) {
					finish_();
				}
			}

			if (auto const body_size_try = get_body_size_()) {
				body_size_ = *body_size_try;
			}
			else if (auto const transfer_encoding = algorithms::find_header_by_name(result_.headers, "transfer-encoding");
				transfer_encoding && transfer_encoding->value == "chunked")
			{
				chunky_body_parser_ = ChunkyBodyParser{};
			}
		}
	}
	[[nodiscard]]
	std::optional<std::string_view> try_extract_headers_string_(std::size_t const new_data_start) {
		// '\n' line endings are not conformant with the HTTP standard.
		for (std::string_view const empty_line : {"\r\n\r\n", "\n\n"})
		{
			auto const find_start = new_data_start >= empty_line.length() - 1 ? new_data_start - (empty_line.length() - 1) : std::size_t{};
			
			auto const string_view_to_search = utils::data_to_string(std::span{buffer_});

			if (auto const position = string_view_to_search.find(empty_line, find_start);
				position != std::string_view::npos) 
			{
				body_start_ = position + empty_line.length();
				return string_view_to_search.substr(0, position);
			}
		}
		return {};
	}
	[[nodiscard]]
	std::optional<std::size_t> get_body_size_() const {
		if (auto const content_length_string = 
				algorithms::find_header_by_name(result_.headers, "content-length")) 
		{
			if (auto const parse_result = 
					utils::string_to_integral<std::size_t>(content_length_string->value)) 
			{
				return *parse_result;
			}
		}
		return {};
	}

	void parse_new_chunky_body_data_(std::size_t const new_data_start) {
		// May need to add an offset if this packet is
		// where the headers end and the body starts.
		auto const body_parse_start = std::max(new_data_start, body_start_);
		if (auto body = chunky_body_parser_->parse_new_data(std::span{buffer_}.subspan(body_parse_start))) 
		{
			result_.body_data = *std::move(body);

			if (callbacks_ && (*callbacks_)->handle_body_progress) {
				auto body_progress = ResponseProgressBody{
					ResponseProgressRaw{buffer_, new_data_start}, 
					result_, 
					result_.body_data, {}
				};
				(*callbacks_)->handle_body_progress(body_progress);
			}
			
			finish_();
		}
		else if (callbacks_ && (*callbacks_)->handle_body_progress) {
			auto body_progress = ResponseProgressBody{
				ResponseProgressRaw{buffer_, new_data_start}, 
				result_, 
				chunky_body_parser_->get_result_so_far(), {}
			};
			(*callbacks_)->handle_body_progress(body_progress);
			if (body_progress.raw_progress.is_stopped_) {
				finish_();
			}
		}
	}

	void parse_new_regular_body_data_(std::size_t const new_data_start) {
		if (buffer_.size() >= body_start_ + body_size_) {
			auto const body_begin = buffer_.begin() + body_start_;
			result_.body_data = utils::DataVector(body_begin, body_begin + body_size_);

			if (callbacks_ && (*callbacks_)->handle_body_progress) {
				auto body_progress = ResponseProgressBody{
					ResponseProgressRaw{buffer_, new_data_start}, 
					result_, 
					result_.body_data, 
					body_size_
				};
				(*callbacks_)->handle_body_progress(body_progress);
			}

			finish_();
		}
		else if (callbacks_ && (*callbacks_)->handle_body_progress) {
			auto body_progress = ResponseProgressBody{
				ResponseProgressRaw{buffer_, new_data_start}, 
				result_, 
				std::span{buffer_}.subspan(body_start_), 
				body_size_
			};
			(*callbacks_)->handle_body_progress(body_progress);
			if (body_progress.raw_progress.is_stopped_) {
				finish_();
			}
		}
	}

	utils::DataVector buffer_;

	ParsedResponse result_;
	bool is_done_{false};

	std::size_t body_start_{};
	std::size_t body_size_{};

	std::optional<ChunkyBodyParser> chunky_body_parser_;

	std::optional<ResponseCallbacks*> callbacks_;
};

template<std::size_t buffer_size = std::size_t{1} << 12>
[[nodiscard]]
inline Response receive_response(Socket const&& socket, std::string&& url, ResponseCallbacks&& callbacks) {
	auto has_stopped = false;
	callbacks.handle_stop = [&has_stopped]{ has_stopped = true; };
	
	auto response_parser = algorithms::ResponseParser{callbacks};

	auto read_buffer = std::array<std::byte, buffer_size>();
	
	while (!has_stopped) {
		if (auto const read_result = socket.read(read_buffer);
			std::holds_alternative<std::size_t>(read_result))
		{
			if (auto parse_result = response_parser.parse_new_data(
					std::span{read_buffer}.first(std::get<std::size_t>(read_result))
				))
			{
				auto response = Response{std::move(*parse_result), std::move(url)};
				if (callbacks.handle_finish) {
					callbacks.handle_finish(response);
				}
				return response;
			}
		}
		else throw errors::ConnectionFailed{"The peer closed the connection unexpectedly"};
	}

	utils::unreachable();
}

} // namespace algorithms

//---------------------------------------------------------

/*
	Enumeration of the different HTTP request methods that can be used.
*/
enum class RequestMethod {
	Connect,
	Delete,
	Get,
	Head,
	Options,
	Patch,
	Post,
	Put,
	Trace,
};

/*
	Converts a RequestMethod to its uppercase string equivalent.
	For example, RequestMethod::Get becomes std::string_view{"GET"}.
*/
[[nodiscard]]
inline std::string_view request_method_to_string(RequestMethod const method) {
	using enum RequestMethod;
	switch (method) {
		case Connect: return "CONNECT";
		case Delete:  return "DELETE";
		case Get:     return "GET";
		case Head:    return "HEAD";
		case Options: return "OPTIONS";
		case Patch:   return "PATCH";
		case Post:    return "POST";
		case Put:     return "PUT";
		case Trace:   return "TRACE";
	}
	utils::unreachable();
}

/*
	Represents a HTTP request.
	It is created by calling any of the HTTP verb functions (http_client::get, http_client::post, http_client::put ...)
*/
class Request {
public:
	/*
		Adds headers to the request as a string.
		These are in the format: "NAME: [ignored whitespace] VALUE"
		The string can be multiple lines for multiple headers.
		Non-ASCII bytes are considered opaque data,
		according to the HTTP specification.
	*/
	[[nodiscard]]
	Request&& add_headers(std::string_view const headers_string) && {
		if (headers_string.empty()) {
			return std::move(*this);
		}
		
		headers_ += headers_string;
		if (headers_string.back() != '\n') {
			headers_ += "\r\n"; // CRLF is the correct line ending for the HTTP protocol
		}
		
		return std::move(*this);
	}
	/*
		Adds headers to the request.
	*/
	template<IsHeader Header_, std::size_t extent = std::dynamic_extent>
	[[nodiscard]]
	Request&& add_headers(std::span<Header_ const, extent> const headers) && {
		auto headers_string = std::string{};
		headers_string.reserve(headers.size()*128);
		
		for (auto const& header : headers) {
			headers_string += std::format("{}: {}\r\n", header.name, header.value);
		}
		
		return std::move(*this).add_headers(headers_string);
	}
	/*
		Adds headers to the request.
	*/
	[[nodiscard]]
	Request&& add_headers(std::initializer_list<Header const> const headers) && {
		return std::move(*this).add_headers(std::span{headers});
	}
	/*
		Adds headers to the request.
		This is a variadic template that can take any number of headers.
	*/
	template<IsHeader ... Header_>
	[[nodiscard]]
	Request&& add_headers(Header_&& ... p_headers) && {
		auto const headers = std::array{Header{p_headers}...};
		return std::move(*this).add_headers(std::span{headers});
	}
	/*
		Adds a single header to the request.
		Equivalent to add_headers with a single Header argument.
	*/
	[[nodiscard]]
	Request&& add_header(Header const& header) && {
		return std::move(*this).add_headers(std::format("{}: {}", header.name, header.value));
	}

	/*
		Sets the content of the request as a sequence of bytes.
	*/
	template<utils::IsByte Byte_>
	[[nodiscard]]
	Request&& set_body(std::span<Byte_ const> const body_data) && {
		body_.resize(body_data.size());
		if constexpr (std::same_as<Byte_, std::byte>) {
			std::ranges::copy(body_data, body_.begin());
		}
		else {
			std::ranges::copy(std::span{reinterpret_cast<std::byte const*>(body_data.data()), body_data.size()}, body_.begin());
		}
		return std::move(*this);
	}
	/*
		Sets the content of the request as a string view.
	*/
	[[nodiscard]]
	Request&& set_body(std::string_view const body_data) && {
		return std::move(*this).set_body(utils::string_to_data<std::byte>(body_data));
	}

	[[nodiscard]]
	Request&& set_raw_progress_callback(std::function<void(ResponseProgressRaw&)> callback) && {
		callbacks_.handle_raw_progress = std::move(callback);
		return std::move(*this);
	}
	[[nodiscard]]
	Request&& set_headers_callback(std::function<void(ResponseProgressHeaders&)> callback) && {
		callbacks_.handle_headers = std::move(callback);
		return std::move(*this);
	}
	[[nodiscard]]
	Request&& set_body_progress_callback(std::function<void(ResponseProgressBody&)> callback) && {
		callbacks_.handle_body_progress = std::move(callback);
		return std::move(*this);
	}
	[[nodiscard]]
	Request&& set_finish_callback(std::function<void(Response&)> callback) && {
		callbacks_.handle_finish = std::move(callback);
		return std::move(*this);
	}

	// Note: send and send_async are not [[nodiscard]] because callbacks 
	// could potentially be used exclusively to handle the response.

	/*
		Sends the request and blocks until the response has been received.
	*/
	Response send() && {
		return algorithms::receive_response<>(send_and_get_receive_socket_(), std::move(url_), std::move(callbacks_));
	}
	/*
		Sends the request and blocks until the response has been received.

		The buffer_size template parameter specifies the size of the buffer that data
		from the server is read into at a time. If it is small, then data will be received
		in many times in smaller pieces, with some time cost. If it is big, then 
		data will be read few times but in large pieces, with more memory cost.
	*/
	template<std::size_t buffer_size>
	Response send() && {
		return algorithms::receive_response<buffer_size>(send_and_get_receive_socket_(), std::move(url_), std::move(callbacks_));
	}
	/*
		Sends the request and returns immediately after the data has been sent.
		The returned future receives the response asynchronously.
	*/
	std::future<Response> send_async() && {
		return std::async(&algorithms::receive_response<>, send_and_get_receive_socket_(), std::move(url_), std::move(callbacks_));
	}
	/*
		Sends the request and returns immediately after the data has been sent.
		The returned future receives the response asynchronously.

		The buffer_size template parameter specifies the size of the buffer that data
		from the server is read into at a time. If it is small, then data will be received
		many times in smaller pieces, with some time cost. If it is big, then 
		data will be read few times but in large pieces, with more memory cost.
	*/
	template<std::size_t buffer_size>
	std::future<Response> send_async() && {
		return std::async(&algorithms::receive_response<buffer_size>, send_and_get_receive_socket_(), std::move(url_), std::move(callbacks_));
	}

	Request() = delete;
	~Request() = default;

	Request(Request&&) noexcept = default;
	Request& operator=(Request&&) noexcept = default;

	Request(Request const&) = delete;
	Request& operator=(Request const&) = delete;

private:
	[[nodiscard]]
	Socket send_and_get_receive_socket_() {
		auto socket = open_socket(url_components_.host, url_components_.port, utils::is_protocol_tls_encrypted(url_components_.protocol));
		
		using namespace std::string_view_literals;

		if (!body_.empty()) {
			headers_ += std::format("Transfer-Encoding: identity\r\nContent-Length: {}\r\n", body_.size());
		}
		
		auto const request_data = utils::concatenate_byte_data(
			request_method_to_string(method_),
			' ',
			url_components_.path,
			" HTTP/1.1\r\nHost: "sv,
			url_components_.host,
			headers_,
			"\r\n"sv,
			body_
		);
		socket.write(request_data);

		return socket;
	}

	RequestMethod method_;

	std::string url_;
	utils::UrlComponents url_components_;

	std::string headers_{"\r\n"};
	utils::DataVector body_;

	algorithms::ResponseCallbacks callbacks_;

	Request(RequestMethod const method, std::string_view const url, Protocol const default_protocol) :
		method_{method},
		url_{utils::uri_encode(url)},
		url_components_{utils::split_url(std::string_view{url_})}
	{
		if (url_components_.protocol == Protocol::Unknown) 
		{
			url_components_.protocol = default_protocol;
		}
		if (url_components_.port == utils::default_port_for_protocol(Protocol::Unknown))
		{
			url_components_.port = utils::default_port_for_protocol(url_components_.protocol);
		}
	}
	friend Request get(std::string_view, Protocol);
	friend Request post(std::string_view, Protocol);
	friend Request put(std::string_view, Protocol);
	friend Request make_request(RequestMethod, std::string_view, Protocol);
};

/*
	Creates a GET request.
	url is a URL to the server or resource that the request targets.
	If url contains a protocol prefix, it is used. Otherwise, default_protocol is used.
*/
[[nodiscard]] 
inline Request get(std::string_view const url, Protocol const default_protocol = Protocol::Http) {
	return Request{RequestMethod::Get, url, default_protocol};
}

/*
	Creates a POST request.
	url is a URL to the server or resource that the request targets.
	If url contains a protocol prefix, it is used. Otherwise, default_protocol is used.
*/
[[nodiscard]]
inline Request post(std::string_view const url, Protocol const default_protocol = Protocol::Http) {
	return Request{RequestMethod::Post, url, default_protocol};
}

/*
	Creates a PUT request.
	url is a URL to the server or resource that the request targets.
	If url contains a protocol prefix, it is used. Otherwise, default_protocol is used.
*/
[[nodiscard]]
inline Request put(std::string_view const url, Protocol const default_protocol = Protocol::Http) {
	return Request{RequestMethod::Put, url, default_protocol};
}

/*
	Creates a http request.
	Can be used to do the same things as get() and post(), but with more method options.
	If url contains a protocol prefix, it is used. Otherwise, default_protocol is used.
*/
[[nodiscard]]
inline Request make_request(
	RequestMethod const method, 
	std::string_view const url, 
	Protocol const default_protocol = Protocol::Http
) {
	return Request{method, url, default_protocol};
}

} // namespace http_client<|MERGE_RESOLUTION|>--- conflicted
+++ resolved
@@ -1,11 +1,7 @@
 /*
 MIT License
 
-<<<<<<< HEAD
-Copyright (c) 2023 Björn Sundin
-=======
 Copyright (c) 2021-2023 Björn Sundin
->>>>>>> 6c853813
 
 Permission is hereby granted, free of charge, to any person obtaining a copy
 of this software and associated documentation files (the "Software"), to deal
